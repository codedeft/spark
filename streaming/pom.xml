--- conflicted
+++ resolved
@@ -26,7 +26,7 @@
   </parent>
 
   <groupId>org.apache.spark</groupId>
-  <artifactId>spark-streaming_2.9.3</artifactId>
+  <artifactId>spark-streaming_${scala-short.version}</artifactId>
   <packaging>jar</packaging>
   <name>Spark Project Streaming</name>
   <url>http://spark.incubator.apache.org/</url>
@@ -42,7 +42,7 @@
   <dependencies>
     <dependency>
       <groupId>org.apache.spark</groupId>
-      <artifactId>spark-core_2.9.3</artifactId>
+      <artifactId>spark-core_${scala-short.version}</artifactId>
       <version>${project.version}</version>
     </dependency>
     <dependency>
@@ -92,20 +92,12 @@
     </dependency>
     <dependency>
       <groupId>org.scalatest</groupId>
-<<<<<<< HEAD
       <artifactId>scalatest_${scala-short.version}</artifactId>
-=======
-      <artifactId>scalatest_2.9.3</artifactId>
->>>>>>> ea34c521
       <scope>test</scope>
     </dependency>
     <dependency>
       <groupId>org.scalacheck</groupId>
-<<<<<<< HEAD
       <artifactId>scalacheck_${scala-short.version}</artifactId>
-=======
-      <artifactId>scalacheck_2.9.3</artifactId>
->>>>>>> ea34c521
       <scope>test</scope>
     </dependency>
     <dependency>
